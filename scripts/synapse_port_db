#!/usr/bin/env python
# -*- coding: utf-8 -*-
# Copyright 2015, 2016 OpenMarket Ltd
#
# Licensed under the Apache License, Version 2.0 (the "License");
# you may not use this file except in compliance with the License.
# You may obtain a copy of the License at
#
#     http://www.apache.org/licenses/LICENSE-2.0
#
# Unless required by applicable law or agreed to in writing, software
# distributed under the License is distributed on an "AS IS" BASIS,
# WITHOUT WARRANTIES OR CONDITIONS OF ANY KIND, either express or implied.
# See the License for the specific language governing permissions and
# limitations under the License.

from twisted.internet import defer, reactor
from twisted.enterprise import adbapi

from synapse.storage._base import LoggingTransaction, SQLBaseStore
from synapse.storage.engines import create_engine
from synapse.storage.prepare_database import prepare_database

import argparse
import curses
import logging
import sys
import time
import traceback
import yaml


logger = logging.getLogger("synapse_port_db")


BOOLEAN_COLUMNS = {
    "events": ["processed", "outlier", "contains_url"],
    "rooms": ["is_public"],
    "event_edges": ["is_state"],
    "presence_list": ["accepted"],
    "presence_stream": ["currently_active"],
    "public_room_list_stream": ["visibility"],
    "device_lists_outbound_pokes": ["sent"],
<<<<<<< HEAD
=======
    "users_who_share_rooms": ["share_private"],
>>>>>>> 0b13fdbe
}


APPEND_ONLY_TABLES = [
    "event_content_hashes",
    "event_reference_hashes",
    "event_signatures",
    "event_edge_hashes",
    "events",
    "event_json",
    "state_events",
    "room_memberships",
    "feedback",
    "topics",
    "room_names",
    "rooms",
    "local_media_repository",
    "local_media_repository_thumbnails",
    "remote_media_cache",
    "remote_media_cache_thumbnails",
    "redactions",
    "event_edges",
    "event_auth",
    "received_transactions",
    "sent_transactions",
    "transaction_id_to_pdu",
    "users",
    "state_groups",
    "state_groups_state",
    "event_to_state_groups",
    "rejections",
    "event_search",
    "presence_stream",
    "push_rules_stream",
    "current_state_resets",
    "ex_outlier_stream",
    "cache_invalidation_stream",
    "public_room_list_stream",
    "state_group_edges",
    "stream_ordering_to_exterm",
]


end_error_exec_info = None


class Store(object):
    """This object is used to pull out some of the convenience API from the
    Storage layer.

    *All* database interactions should go through this object.
    """
    def __init__(self, db_pool, engine):
        self.db_pool = db_pool
        self.database_engine = engine

    _simple_insert_txn = SQLBaseStore.__dict__["_simple_insert_txn"]
    _simple_insert = SQLBaseStore.__dict__["_simple_insert"]

    _simple_select_onecol_txn = SQLBaseStore.__dict__["_simple_select_onecol_txn"]
    _simple_select_onecol = SQLBaseStore.__dict__["_simple_select_onecol"]
    _simple_select_one = SQLBaseStore.__dict__["_simple_select_one"]
    _simple_select_one_txn = SQLBaseStore.__dict__["_simple_select_one_txn"]
    _simple_select_one_onecol = SQLBaseStore.__dict__["_simple_select_one_onecol"]
    _simple_select_one_onecol_txn = SQLBaseStore.__dict__[
        "_simple_select_one_onecol_txn"
    ]

    _simple_update_one = SQLBaseStore.__dict__["_simple_update_one"]
    _simple_update_one_txn = SQLBaseStore.__dict__["_simple_update_one_txn"]

    def runInteraction(self, desc, func, *args, **kwargs):
        def r(conn):
            try:
                i = 0
                N = 5
                while True:
                    try:
                        txn = conn.cursor()
                        return func(
                            LoggingTransaction(txn, desc, self.database_engine, [], []),
                            *args, **kwargs
                        )
                    except self.database_engine.module.DatabaseError as e:
                        if self.database_engine.is_deadlock(e):
                            logger.warn("[TXN DEADLOCK] {%s} %d/%d", desc, i, N)
                            if i < N:
                                i += 1
                                conn.rollback()
                                continue
                        raise
            except Exception as e:
                logger.debug("[TXN FAIL] {%s} %s", desc, e)
                raise

        return self.db_pool.runWithConnection(r)

    def execute(self, f, *args, **kwargs):
        return self.runInteraction(f.__name__, f, *args, **kwargs)

    def execute_sql(self, sql, *args):
        def r(txn):
            txn.execute(sql, args)
            return txn.fetchall()
        return self.runInteraction("execute_sql", r)

    def insert_many_txn(self, txn, table, headers, rows):
        sql = "INSERT INTO %s (%s) VALUES (%s)" % (
            table,
            ", ".join(k for k in headers),
            ", ".join("%s" for _ in headers)
        )

        try:
            txn.executemany(sql, rows)
        except:
            logger.exception(
                "Failed to insert: %s",
                table,
            )
            raise


class Porter(object):
    def __init__(self, **kwargs):
        self.__dict__.update(kwargs)

    @defer.inlineCallbacks
    def setup_table(self, table):
        if table in APPEND_ONLY_TABLES:
            # It's safe to just carry on inserting.
            row = yield self.postgres_store._simple_select_one(
                table="port_from_sqlite3",
                keyvalues={"table_name": table},
                retcols=("forward_rowid", "backward_rowid"),
                allow_none=True,
            )

            total_to_port = None
            if row is None:
                if table == "sent_transactions":
                    forward_chunk, already_ported, total_to_port = (
                        yield self._setup_sent_transactions()
                    )
                    backward_chunk = 0
                else:
                    yield self.postgres_store._simple_insert(
                        table="port_from_sqlite3",
                        values={
                            "table_name": table,
                            "forward_rowid": 1,
                            "backward_rowid": 0,
                        }
                    )

                    forward_chunk = 1
                    backward_chunk = 0
                    already_ported = 0
            else:
                forward_chunk = row["forward_rowid"]
                backward_chunk = row["backward_rowid"]

            if total_to_port is None:
                already_ported, total_to_port = yield self._get_total_count_to_port(
                    table, forward_chunk, backward_chunk
                )
        else:
            def delete_all(txn):
                txn.execute(
                    "DELETE FROM port_from_sqlite3 WHERE table_name = %s",
                    (table,)
                )
                txn.execute("TRUNCATE %s CASCADE" % (table,))

            yield self.postgres_store.execute(delete_all)

            yield self.postgres_store._simple_insert(
                table="port_from_sqlite3",
                values={
                    "table_name": table,
                    "forward_rowid": 1,
                    "backward_rowid": 0,
                }
            )

            forward_chunk = 1
            backward_chunk = 0

            already_ported, total_to_port = yield self._get_total_count_to_port(
                table, forward_chunk, backward_chunk
            )

        defer.returnValue(
            (table, already_ported, total_to_port, forward_chunk, backward_chunk)
        )

    @defer.inlineCallbacks
    def handle_table(self, table, postgres_size, table_size, forward_chunk,
                     backward_chunk):
        if not table_size:
            return

        self.progress.add_table(table, postgres_size, table_size)

        if table == "event_search":
            yield self.handle_search_table(
                postgres_size, table_size, forward_chunk, backward_chunk
            )
            return

        forward_select = (
            "SELECT rowid, * FROM %s WHERE rowid >= ? ORDER BY rowid LIMIT ?"
            % (table,)
        )

        backward_select = (
            "SELECT rowid, * FROM %s WHERE rowid <= ? ORDER BY rowid LIMIT ?"
            % (table,)
        )

        do_forward = [True]
        do_backward = [True]

        while True:
            def r(txn):
                forward_rows = []
                backward_rows = []
                if do_forward[0]:
                    txn.execute(forward_select, (forward_chunk, self.batch_size,))
                    forward_rows = txn.fetchall()
                    if not forward_rows:
                        do_forward[0] = False

                if do_backward[0]:
                    txn.execute(backward_select, (backward_chunk, self.batch_size,))
                    backward_rows = txn.fetchall()
                    if not backward_rows:
                        do_backward[0] = False

                if forward_rows or backward_rows:
                    headers = [column[0] for column in txn.description]
                else:
                    headers = None

                return headers, forward_rows, backward_rows

            headers, frows, brows = yield self.sqlite_store.runInteraction(
                "select", r
            )

            if frows or brows:
                if frows:
                    forward_chunk = max(row[0] for row in frows) + 1
                if brows:
                    backward_chunk = min(row[0] for row in brows) - 1

                rows = frows + brows
                self._convert_rows(table, headers, rows)

                def insert(txn):
                    self.postgres_store.insert_many_txn(
                        txn, table, headers[1:], rows
                    )

                    self.postgres_store._simple_update_one_txn(
                        txn,
                        table="port_from_sqlite3",
                        keyvalues={"table_name": table},
                        updatevalues={
                            "forward_rowid": forward_chunk,
                            "backward_rowid": backward_chunk,
                        },
                    )

                yield self.postgres_store.execute(insert)

                postgres_size += len(rows)

                self.progress.update(table, postgres_size)
            else:
                return

    @defer.inlineCallbacks
    def handle_search_table(self, postgres_size, table_size, forward_chunk,
                            backward_chunk):
        select = (
            "SELECT es.rowid, es.*, e.origin_server_ts, e.stream_ordering"
            " FROM event_search as es"
            " INNER JOIN events AS e USING (event_id, room_id)"
            " WHERE es.rowid >= ?"
            " ORDER BY es.rowid LIMIT ?"
        )

        while True:
            def r(txn):
                txn.execute(select, (forward_chunk, self.batch_size,))
                rows = txn.fetchall()
                headers = [column[0] for column in txn.description]

                return headers, rows

            headers, rows = yield self.sqlite_store.runInteraction("select", r)

            if rows:
                forward_chunk = rows[-1][0] + 1

                # We have to treat event_search differently since it has a
                # different structure in the two different databases.
                def insert(txn):
                    sql = (
                        "INSERT INTO event_search (event_id, room_id, key,"
                        " sender, vector, origin_server_ts, stream_ordering)"
                        " VALUES (?,?,?,?,to_tsvector('english', ?),?,?)"
                    )

                    rows_dict = [
                        dict(zip(headers, row))
                        for row in rows
                    ]

                    txn.executemany(sql, [
                        (
                            row["event_id"],
                            row["room_id"],
                            row["key"],
                            row["sender"],
                            row["value"],
                            row["origin_server_ts"],
                            row["stream_ordering"],
                        )
                        for row in rows_dict
                    ])

                    self.postgres_store._simple_update_one_txn(
                        txn,
                        table="port_from_sqlite3",
                        keyvalues={"table_name": "event_search"},
                        updatevalues={
                            "forward_rowid": forward_chunk,
                            "backward_rowid": backward_chunk,
                        },
                    )

                yield self.postgres_store.execute(insert)

                postgres_size += len(rows)

                self.progress.update("event_search", postgres_size)

            else:
                return

    def setup_db(self, db_config, database_engine):
        db_conn = database_engine.module.connect(
            **{
                k: v for k, v in db_config.get("args", {}).items()
                if not k.startswith("cp_")
            }
        )

        prepare_database(db_conn, database_engine, config=None)

        db_conn.commit()

    @defer.inlineCallbacks
    def run(self):
        try:
            sqlite_db_pool = adbapi.ConnectionPool(
                self.sqlite_config["name"],
                **self.sqlite_config["args"]
            )

            postgres_db_pool = adbapi.ConnectionPool(
                self.postgres_config["name"],
                **self.postgres_config["args"]
            )

            sqlite_engine = create_engine(sqlite_config)
            postgres_engine = create_engine(postgres_config)

            self.sqlite_store = Store(sqlite_db_pool, sqlite_engine)
            self.postgres_store = Store(postgres_db_pool, postgres_engine)

            yield self.postgres_store.execute(
                postgres_engine.check_database
            )

            # Step 1. Set up databases.
            self.progress.set_state("Preparing SQLite3")
            self.setup_db(sqlite_config, sqlite_engine)

            self.progress.set_state("Preparing PostgreSQL")
            self.setup_db(postgres_config, postgres_engine)

            # Step 2. Get tables.
            self.progress.set_state("Fetching tables")
            sqlite_tables = yield self.sqlite_store._simple_select_onecol(
                table="sqlite_master",
                keyvalues={
                    "type": "table",
                },
                retcol="name",
            )

            postgres_tables = yield self.postgres_store._simple_select_onecol(
                table="information_schema.tables",
                keyvalues={},
                retcol="distinct table_name",
            )

            tables = set(sqlite_tables) & set(postgres_tables)

            self.progress.set_state("Creating tables")

            logger.info("Found %d tables", len(tables))

            def create_port_table(txn):
                txn.execute(
                    "CREATE TABLE port_from_sqlite3 ("
                    " table_name varchar(100) NOT NULL UNIQUE,"
                    " forward_rowid bigint NOT NULL,"
                    " backward_rowid bigint NOT NULL"
                    ")"
                )

            # The old port script created a table with just a "rowid" column.
            # We want people to be able to rerun this script from an old port
            # so that they can pick up any missing events that were not
            # ported across.
            def alter_table(txn):
                txn.execute(
                    "ALTER TABLE IF EXISTS port_from_sqlite3"
                    " RENAME rowid TO forward_rowid"
                )
                txn.execute(
                    "ALTER TABLE IF EXISTS port_from_sqlite3"
                    " ADD backward_rowid bigint NOT NULL DEFAULT 0"
                )

            try:
                yield self.postgres_store.runInteraction(
                    "alter_table", alter_table
                )
            except Exception as e:
                logger.info("Failed to create port table: %s", e)

            try:
                yield self.postgres_store.runInteraction(
                    "create_port_table", create_port_table
                )
            except Exception as e:
                logger.info("Failed to create port table: %s", e)

            self.progress.set_state("Setting up")

            # Set up tables.
            setup_res = yield defer.gatherResults(
                [
                    self.setup_table(table)
                    for table in tables
                    if table not in ["schema_version", "applied_schema_deltas"]
                    and not table.startswith("sqlite_")
                ],
                consumeErrors=True,
            )

            # Process tables.
            yield defer.gatherResults(
                [
                    self.handle_table(*res)
                    for res in setup_res
                ],
                consumeErrors=True,
            )

            self.progress.done()
        except:
            global end_error_exec_info
            end_error_exec_info = sys.exc_info()
            logger.exception("")
        finally:
            reactor.stop()

    def _convert_rows(self, table, headers, rows):
        bool_col_names = BOOLEAN_COLUMNS.get(table, [])

        bool_cols = [
            i for i, h in enumerate(headers) if h in bool_col_names
        ]

        def conv(j, col):
            if j in bool_cols:
                return bool(col)
            return col

        for i, row in enumerate(rows):
            rows[i] = tuple(
                conv(j, col)
                for j, col in enumerate(row)
                if j > 0
            )

    @defer.inlineCallbacks
    def _setup_sent_transactions(self):
        # Only save things from the last day
        yesterday = int(time.time() * 1000) - 86400000

        # And save the max transaction id from each destination
        select = (
            "SELECT rowid, * FROM sent_transactions WHERE rowid IN ("
            "SELECT max(rowid) FROM sent_transactions"
            " GROUP BY destination"
            ")"
        )

        def r(txn):
            txn.execute(select)
            rows = txn.fetchall()
            headers = [column[0] for column in txn.description]

            ts_ind = headers.index('ts')

            return headers, [r for r in rows if r[ts_ind] < yesterday]

        headers, rows = yield self.sqlite_store.runInteraction(
            "select", r,
        )

        self._convert_rows("sent_transactions", headers, rows)

        inserted_rows = len(rows)
        if inserted_rows:
            max_inserted_rowid = max(r[0] for r in rows)

            def insert(txn):
                self.postgres_store.insert_many_txn(
                    txn, "sent_transactions", headers[1:], rows
                )

            yield self.postgres_store.execute(insert)
        else:
            max_inserted_rowid = 0

        def get_start_id(txn):
            txn.execute(
                "SELECT rowid FROM sent_transactions WHERE ts >= ?"
                " ORDER BY rowid ASC LIMIT 1",
                (yesterday,)
            )

            rows = txn.fetchall()
            if rows:
                return rows[0][0]
            else:
                return 1

        next_chunk = yield self.sqlite_store.execute(get_start_id)
        next_chunk = max(max_inserted_rowid + 1, next_chunk)

        yield self.postgres_store._simple_insert(
            table="port_from_sqlite3",
            values={
                "table_name": "sent_transactions",
                "forward_rowid": next_chunk,
                "backward_rowid": 0,
            }
        )

        def get_sent_table_size(txn):
            txn.execute(
                "SELECT count(*) FROM sent_transactions"
                " WHERE ts >= ?",
                (yesterday,)
            )
            size, = txn.fetchone()
            return int(size)

        remaining_count = yield self.sqlite_store.execute(
            get_sent_table_size
        )

        total_count = remaining_count + inserted_rows

        defer.returnValue((next_chunk, inserted_rows, total_count))

    @defer.inlineCallbacks
    def _get_remaining_count_to_port(self, table, forward_chunk, backward_chunk):
        frows = yield self.sqlite_store.execute_sql(
            "SELECT count(*) FROM %s WHERE rowid >= ?" % (table,),
            forward_chunk,
        )

        brows = yield self.sqlite_store.execute_sql(
            "SELECT count(*) FROM %s WHERE rowid <= ?" % (table,),
            backward_chunk,
        )

        defer.returnValue(frows[0][0] + brows[0][0])

    @defer.inlineCallbacks
    def _get_already_ported_count(self, table):
        rows = yield self.postgres_store.execute_sql(
            "SELECT count(*) FROM %s" % (table,),
        )

        defer.returnValue(rows[0][0])

    @defer.inlineCallbacks
    def _get_total_count_to_port(self, table, forward_chunk, backward_chunk):
        remaining, done = yield defer.gatherResults(
            [
                self._get_remaining_count_to_port(table, forward_chunk, backward_chunk),
                self._get_already_ported_count(table),
            ],
            consumeErrors=True,
        )

        remaining = int(remaining) if remaining else 0
        done = int(done) if done else 0

        defer.returnValue((done, remaining + done))


##############################################
###### The following is simply UI stuff ######
##############################################


class Progress(object):
    """Used to report progress of the port
    """
    def __init__(self):
        self.tables = {}

        self.start_time = int(time.time())

    def add_table(self, table, cur, size):
        self.tables[table] = {
            "start": cur,
            "num_done": cur,
            "total": size,
            "perc": int(cur * 100 / size),
        }

    def update(self, table, num_done):
        data = self.tables[table]
        data["num_done"] = num_done
        data["perc"] = int(num_done * 100 / data["total"])

    def done(self):
        pass


class CursesProgress(Progress):
    """Reports progress to a curses window
    """
    def __init__(self, stdscr):
        self.stdscr = stdscr

        curses.use_default_colors()
        curses.curs_set(0)

        curses.init_pair(1, curses.COLOR_RED, -1)
        curses.init_pair(2, curses.COLOR_GREEN, -1)

        self.last_update = 0

        self.finished = False

        self.total_processed = 0
        self.total_remaining = 0

        super(CursesProgress, self).__init__()

    def update(self, table, num_done):
        super(CursesProgress, self).update(table, num_done)

        self.total_processed = 0
        self.total_remaining = 0
        for table, data in self.tables.items():
            self.total_processed += data["num_done"] - data["start"]
            self.total_remaining += data["total"] - data["num_done"]

        self.render()

    def render(self, force=False):
        now = time.time()

        if not force and now - self.last_update < 0.2:
            # reactor.callLater(1, self.render)
            return

        self.stdscr.clear()

        rows, cols = self.stdscr.getmaxyx()

        duration = int(now) - int(self.start_time)

        minutes, seconds = divmod(duration, 60)
        duration_str = '%02dm %02ds' % (minutes, seconds,)

        if self.finished:
            status = "Time spent: %s (Done!)" % (duration_str,)
        else:

            if self.total_processed > 0:
                left = float(self.total_remaining) / self.total_processed

                est_remaining = (int(now) - self.start_time) * left
                est_remaining_str = '%02dm %02ds remaining' % divmod(est_remaining, 60)
            else:
                est_remaining_str = "Unknown"
            status = (
                "Time spent: %s (est. remaining: %s)"
                % (duration_str, est_remaining_str,)
            )

        self.stdscr.addstr(
            0, 0,
            status,
            curses.A_BOLD,
        )

        max_len = max([len(t) for t in self.tables.keys()])

        left_margin = 5
        middle_space = 1

        items = self.tables.items()
        items.sort(
            key=lambda i: (i[1]["perc"], i[0]),
        )

        for i, (table, data) in enumerate(items):
            if i + 2 >= rows:
                break

            perc = data["perc"]

            color = curses.color_pair(2) if perc == 100 else curses.color_pair(1)

            self.stdscr.addstr(
                i + 2, left_margin + max_len - len(table),
                table,
                curses.A_BOLD | color,
            )

            size = 20

            progress = "[%s%s]" % (
                "#" * int(perc * size / 100),
                " " * (size - int(perc * size / 100)),
            )

            self.stdscr.addstr(
                i + 2, left_margin + max_len + middle_space,
                "%s %3d%% (%d/%d)" % (progress, perc, data["num_done"], data["total"]),
            )

        if self.finished:
            self.stdscr.addstr(
                rows - 1, 0,
                "Press any key to exit...",
            )

        self.stdscr.refresh()
        self.last_update = time.time()

    def done(self):
        self.finished = True
        self.render(True)
        self.stdscr.getch()

    def set_state(self, state):
        self.stdscr.clear()
        self.stdscr.addstr(
            0, 0,
            state + "...",
            curses.A_BOLD,
        )
        self.stdscr.refresh()


class TerminalProgress(Progress):
    """Just prints progress to the terminal
    """
    def update(self, table, num_done):
        super(TerminalProgress, self).update(table, num_done)

        data = self.tables[table]

        print "%s: %d%% (%d/%d)" % (
            table, data["perc"],
            data["num_done"], data["total"],
        )

    def set_state(self, state):
        print state + "..."


##############################################
##############################################


if __name__ == "__main__":
    parser = argparse.ArgumentParser(
        description="A script to port an existing synapse SQLite database to"
                    " a new PostgreSQL database."
    )
    parser.add_argument("-v", action='store_true')
    parser.add_argument(
        "--sqlite-database", required=True,
        help="The snapshot of the SQLite database file. This must not be"
             " currently used by a running synapse server"
    )
    parser.add_argument(
        "--postgres-config", type=argparse.FileType('r'), required=True,
        help="The database config file for the PostgreSQL database"
    )
    parser.add_argument(
        "--curses", action='store_true',
        help="display a curses based progress UI"
    )

    parser.add_argument(
        "--batch-size", type=int, default=1000,
        help="The number of rows to select from the SQLite table each"
             " iteration [default=1000]",
    )

    args = parser.parse_args()

    logging_config = {
        "level": logging.DEBUG if args.v else logging.INFO,
        "format": "%(asctime)s - %(name)s - %(lineno)d - %(levelname)s - %(message)s"
    }

    if args.curses:
        logging_config["filename"] = "port-synapse.log"

    logging.basicConfig(**logging_config)

    sqlite_config = {
        "name": "sqlite3",
        "args": {
            "database": args.sqlite_database,
            "cp_min": 1,
            "cp_max": 1,
            "check_same_thread": False,
        },
    }

    postgres_config = yaml.safe_load(args.postgres_config)

    if "database" in postgres_config:
        postgres_config = postgres_config["database"]

    if "name" not in postgres_config:
        sys.stderr.write("Malformed database config: no 'name'")
        sys.exit(2)
    if postgres_config["name"] != "psycopg2":
        sys.stderr.write("Database must use 'psycopg2' connector.")
        sys.exit(3)

    def start(stdscr=None):
        if stdscr:
            progress = CursesProgress(stdscr)
        else:
            progress = TerminalProgress()

        porter = Porter(
            sqlite_config=sqlite_config,
            postgres_config=postgres_config,
            progress=progress,
            batch_size=args.batch_size,
        )

        reactor.callWhenRunning(porter.run)

        reactor.run()

    if args.curses:
        curses.wrapper(start)
    else:
        start()

    if end_error_exec_info:
        exc_type, exc_value, exc_traceback = end_error_exec_info
        traceback.print_exception(exc_type, exc_value, exc_traceback)<|MERGE_RESOLUTION|>--- conflicted
+++ resolved
@@ -41,10 +41,7 @@
     "presence_stream": ["currently_active"],
     "public_room_list_stream": ["visibility"],
     "device_lists_outbound_pokes": ["sent"],
-<<<<<<< HEAD
-=======
     "users_who_share_rooms": ["share_private"],
->>>>>>> 0b13fdbe
 }
 
 
