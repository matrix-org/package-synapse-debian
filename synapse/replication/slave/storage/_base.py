--- conflicted
+++ resolved
@@ -51,11 +51,6 @@
                     # We probably haven't pulled in the cache in this worker,
                     # which is fine.
                     pass
-<<<<<<< HEAD
-            self._cache_id_gen.advance(int(stream["position"]))
-        return defer.succeed(None)
-=======
->>>>>>> 0b13fdbe
 
     def _invalidate_cache_and_stream(self, txn, cache_func, keys):
         txn.call_after(cache_func.invalidate, keys)
