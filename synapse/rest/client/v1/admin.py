# -*- coding: utf-8 -*-
# Copyright 2014-2016 OpenMarket Ltd
#
# Licensed under the Apache License, Version 2.0 (the "License");
# you may not use this file except in compliance with the License.
# You may obtain a copy of the License at
#
#     http://www.apache.org/licenses/LICENSE-2.0
#
# Unless required by applicable law or agreed to in writing, software
# distributed under the License is distributed on an "AS IS" BASIS,
# WITHOUT WARRANTIES OR CONDITIONS OF ANY KIND, either express or implied.
# See the License for the specific language governing permissions and
# limitations under the License.

from twisted.internet import defer

from synapse.api.constants import Membership
from synapse.api.errors import AuthError, SynapseError
<<<<<<< HEAD
from synapse.types import UserID
=======
from synapse.types import UserID, create_requester
>>>>>>> 0b13fdbe
from synapse.http.servlet import parse_json_object_from_request

from .base import ClientV1RestServlet, client_path_patterns

import logging

logger = logging.getLogger(__name__)


class UsersRestServlet(ClientV1RestServlet):
    PATTERNS = client_path_patterns("/admin/users/(?P<user_id>[^/]*)")

    def __init__(self, hs):
        super(UsersRestServlet, self).__init__(hs)
        self.handlers = hs.get_handlers()

    @defer.inlineCallbacks
    def on_GET(self, request, user_id):
        target_user = UserID.from_string(user_id)
        requester = yield self.auth.get_user_by_req(request)
        is_admin = yield self.auth.is_server_admin(requester.user)

        if not is_admin:
            raise AuthError(403, "You are not a server admin")

        # To allow all users to get the users list
        # if not is_admin and target_user != auth_user:
        #     raise AuthError(403, "You are not a server admin")

        if not self.hs.is_mine(target_user):
            raise SynapseError(400, "Can only users a local user")

        ret = yield self.handlers.admin_handler.get_users()

        defer.returnValue((200, ret))


class WhoisRestServlet(ClientV1RestServlet):
    PATTERNS = client_path_patterns("/admin/whois/(?P<user_id>[^/]*)")

    def __init__(self, hs):
        super(WhoisRestServlet, self).__init__(hs)
        self.handlers = hs.get_handlers()

    @defer.inlineCallbacks
    def on_GET(self, request, user_id):
        target_user = UserID.from_string(user_id)
        requester = yield self.auth.get_user_by_req(request)
        auth_user = requester.user
        is_admin = yield self.auth.is_server_admin(requester.user)

        if not is_admin and target_user != auth_user:
            raise AuthError(403, "You are not a server admin")

        if not self.hs.is_mine(target_user):
            raise SynapseError(400, "Can only whois a local user")

        ret = yield self.handlers.admin_handler.get_whois(target_user)

        defer.returnValue((200, ret))


class PurgeMediaCacheRestServlet(ClientV1RestServlet):
    PATTERNS = client_path_patterns("/admin/purge_media_cache")

    def __init__(self, hs):
        self.media_repository = hs.get_media_repository()
        super(PurgeMediaCacheRestServlet, self).__init__(hs)

    @defer.inlineCallbacks
    def on_POST(self, request):
        requester = yield self.auth.get_user_by_req(request)
        is_admin = yield self.auth.is_server_admin(requester.user)

        if not is_admin:
            raise AuthError(403, "You are not a server admin")

        before_ts = request.args.get("before_ts", None)
        if not before_ts:
            raise SynapseError(400, "Missing 'before_ts' arg")

        logger.info("before_ts: %r", before_ts[0])

        try:
            before_ts = int(before_ts[0])
        except Exception:
            raise SynapseError(400, "Invalid 'before_ts' arg")

        ret = yield self.media_repository.delete_old_remote_media(before_ts)

        defer.returnValue((200, ret))


class PurgeHistoryRestServlet(ClientV1RestServlet):
    PATTERNS = client_path_patterns(
        "/admin/purge_history/(?P<room_id>[^/]*)/(?P<event_id>[^/]*)"
    )

    def __init__(self, hs):
        super(PurgeHistoryRestServlet, self).__init__(hs)
        self.handlers = hs.get_handlers()

    @defer.inlineCallbacks
    def on_POST(self, request, room_id, event_id):
        requester = yield self.auth.get_user_by_req(request)
        is_admin = yield self.auth.is_server_admin(requester.user)

        if not is_admin:
            raise AuthError(403, "You are not a server admin")

        yield self.handlers.message_handler.purge_history(room_id, event_id)

        defer.returnValue((200, {}))


class DeactivateAccountRestServlet(ClientV1RestServlet):
    PATTERNS = client_path_patterns("/admin/deactivate/(?P<target_user_id>[^/]*)")

    def __init__(self, hs):
        self.store = hs.get_datastore()
        super(DeactivateAccountRestServlet, self).__init__(hs)

    @defer.inlineCallbacks
    def on_POST(self, request, target_user_id):
        UserID.from_string(target_user_id)
        requester = yield self.auth.get_user_by_req(request)
        is_admin = yield self.auth.is_server_admin(requester.user)

        if not is_admin:
            raise AuthError(403, "You are not a server admin")

        # FIXME: Theoretically there is a race here wherein user resets password
        # using threepid.
        yield self.store.user_delete_access_tokens(target_user_id)
        yield self.store.user_delete_threepids(target_user_id)
        yield self.store.user_set_password_hash(target_user_id, None)

        defer.returnValue((200, {}))


<<<<<<< HEAD
=======
class ShutdownRoomRestServlet(ClientV1RestServlet):
    """Shuts down a room by removing all local users from the room and blocking
    all future invites and joins to the room. Any local aliases will be repointed
    to a new room created by `new_room_user_id` and kicked users will be auto
    joined to the new room.
    """
    PATTERNS = client_path_patterns("/admin/shutdown_room/(?P<room_id>[^/]+)")

    DEFAULT_MESSAGE = (
        "Sharing illegal content on this server is not permitted and rooms in"
        " violatation will be blocked."
    )

    def __init__(self, hs):
        super(ShutdownRoomRestServlet, self).__init__(hs)
        self.store = hs.get_datastore()
        self.handlers = hs.get_handlers()
        self.state = hs.get_state_handler()

    @defer.inlineCallbacks
    def on_POST(self, request, room_id):
        requester = yield self.auth.get_user_by_req(request)
        is_admin = yield self.auth.is_server_admin(requester.user)
        if not is_admin:
            raise AuthError(403, "You are not a server admin")

        content = parse_json_object_from_request(request)

        new_room_user_id = content.get("new_room_user_id")
        if not new_room_user_id:
            raise SynapseError(400, "Please provide field `new_room_user_id`")

        room_creator_requester = create_requester(new_room_user_id)

        message = content.get("message", self.DEFAULT_MESSAGE)
        room_name = content.get("room_name", "Content Violation Notification")

        info = yield self.handlers.room_creation_handler.create_room(
            room_creator_requester,
            config={
                "preset": "public_chat",
                "name": room_name,
                "power_level_content_override": {
                    "users_default": -10,
                },
            },
            ratelimit=False,
        )
        new_room_id = info["room_id"]

        msg_handler = self.handlers.message_handler
        yield msg_handler.create_and_send_nonmember_event(
            room_creator_requester,
            {
                "type": "m.room.message",
                "content": {"body": message, "msgtype": "m.text"},
                "room_id": new_room_id,
                "sender": new_room_user_id,
            },
            ratelimit=False,
        )

        requester_user_id = requester.user.to_string()

        logger.info("Shutting down room %r", room_id)

        yield self.store.block_room(room_id, requester_user_id)

        users = yield self.state.get_current_user_in_room(room_id)
        kicked_users = []
        for user_id in users:
            if not self.hs.is_mine_id(user_id):
                continue

            logger.info("Kicking %r from %r...", user_id, room_id)

            target_requester = create_requester(user_id)
            yield self.handlers.room_member_handler.update_membership(
                requester=target_requester,
                target=target_requester.user,
                room_id=room_id,
                action=Membership.LEAVE,
                content={},
                ratelimit=False
            )

            yield self.handlers.room_member_handler.forget(target_requester.user, room_id)

            yield self.handlers.room_member_handler.update_membership(
                requester=target_requester,
                target=target_requester.user,
                room_id=new_room_id,
                action=Membership.JOIN,
                content={},
                ratelimit=False
            )

            kicked_users.append(user_id)

        aliases_for_room = yield self.store.get_aliases_for_room(room_id)

        yield self.store.update_aliases_for_room(
            room_id, new_room_id, requester_user_id
        )

        defer.returnValue((200, {
            "kicked_users": kicked_users,
            "local_aliases": aliases_for_room,
            "new_room_id": new_room_id,
        }))


class QuarantineMediaInRoom(ClientV1RestServlet):
    """Quarantines all media in a room so that no one can download it via
    this server.
    """
    PATTERNS = client_path_patterns("/admin/quarantine_media/(?P<room_id>[^/]+)")

    def __init__(self, hs):
        super(QuarantineMediaInRoom, self).__init__(hs)
        self.store = hs.get_datastore()

    @defer.inlineCallbacks
    def on_POST(self, request, room_id):
        requester = yield self.auth.get_user_by_req(request)
        is_admin = yield self.auth.is_server_admin(requester.user)
        if not is_admin:
            raise AuthError(403, "You are not a server admin")

        num_quarantined = yield self.store.quarantine_media_ids_in_room(
            room_id, requester.user.to_string(),
        )

        defer.returnValue((200, {"num_quarantined": num_quarantined}))


>>>>>>> 0b13fdbe
class ResetPasswordRestServlet(ClientV1RestServlet):
    """Post request to allow an administrator reset password for a user.
    This need a user have a administrator access in Synapse.
        Example:
            http://localhost:8008/_matrix/client/api/v1/admin/reset_password/
            @user:to_reset_password?access_token=admin_access_token
        JsonBodyToSend:
            {
                "new_password": "secret"
            }
        Returns:
            200 OK with empty object if success otherwise an error.
        """
    PATTERNS = client_path_patterns("/admin/reset_password/(?P<target_user_id>[^/]*)")

    def __init__(self, hs):
        self.store = hs.get_datastore()
        super(ResetPasswordRestServlet, self).__init__(hs)
        self.hs = hs
        self.auth = hs.get_auth()
        self.auth_handler = hs.get_auth_handler()

    @defer.inlineCallbacks
    def on_POST(self, request, target_user_id):
        """Post request to allow an administrator reset password for a user.
        This need a user have a administrator access in Synapse.
        """
        UserID.from_string(target_user_id)
        requester = yield self.auth.get_user_by_req(request)
        is_admin = yield self.auth.is_server_admin(requester.user)

        if not is_admin:
            raise AuthError(403, "You are not a server admin")

        params = parse_json_object_from_request(request)
        new_password = params['new_password']
        if not new_password:
            raise SynapseError(400, "Missing 'new_password' arg")

        logger.info("new_password: %r", new_password)

        yield self.auth_handler.set_password(
            target_user_id, new_password, requester
        )
        defer.returnValue((200, {}))


class GetUsersPaginatedRestServlet(ClientV1RestServlet):
    """Get request to get specific number of users from Synapse.
    This need a user have a administrator access in Synapse.
        Example:
            http://localhost:8008/_matrix/client/api/v1/admin/users_paginate/
            @admin:user?access_token=admin_access_token&start=0&limit=10
        Returns:
            200 OK with json object {list[dict[str, Any]], count} or empty object.
        """
    PATTERNS = client_path_patterns("/admin/users_paginate/(?P<target_user_id>[^/]*)")

    def __init__(self, hs):
        self.store = hs.get_datastore()
        super(GetUsersPaginatedRestServlet, self).__init__(hs)
        self.hs = hs
        self.auth = hs.get_auth()
        self.handlers = hs.get_handlers()

    @defer.inlineCallbacks
    def on_GET(self, request, target_user_id):
        """Get request to get specific number of users from Synapse.
        This need a user have a administrator access in Synapse.
        """
        target_user = UserID.from_string(target_user_id)
        requester = yield self.auth.get_user_by_req(request)
        is_admin = yield self.auth.is_server_admin(requester.user)

        if not is_admin:
            raise AuthError(403, "You are not a server admin")

        # To allow all users to get the users list
        # if not is_admin and target_user != auth_user:
        #     raise AuthError(403, "You are not a server admin")

        if not self.hs.is_mine(target_user):
            raise SynapseError(400, "Can only users a local user")

        order = "name"  # order by name in user table
        start = request.args.get("start")[0]
        limit = request.args.get("limit")[0]
        if not limit:
            raise SynapseError(400, "Missing 'limit' arg")
        if not start:
            raise SynapseError(400, "Missing 'start' arg")
        logger.info("limit: %s, start: %s", limit, start)

        ret = yield self.handlers.admin_handler.get_users_paginate(
            order, start, limit
        )
        defer.returnValue((200, ret))

    @defer.inlineCallbacks
    def on_POST(self, request, target_user_id):
        """Post request to get specific number of users from Synapse..
        This need a user have a administrator access in Synapse.
        Example:
            http://localhost:8008/_matrix/client/api/v1/admin/users_paginate/
            @admin:user?access_token=admin_access_token
        JsonBodyToSend:
            {
                "start": "0",
                "limit": "10
            }
        Returns:
            200 OK with json object {list[dict[str, Any]], count} or empty object.
        """
        UserID.from_string(target_user_id)
        requester = yield self.auth.get_user_by_req(request)
        is_admin = yield self.auth.is_server_admin(requester.user)

        if not is_admin:
            raise AuthError(403, "You are not a server admin")

        order = "name"  # order by name in user table
        params = parse_json_object_from_request(request)
        limit = params['limit']
        start = params['start']
        if not limit:
            raise SynapseError(400, "Missing 'limit' arg")
        if not start:
            raise SynapseError(400, "Missing 'start' arg")
        logger.info("limit: %s, start: %s", limit, start)

        ret = yield self.handlers.admin_handler.get_users_paginate(
            order, start, limit
        )
        defer.returnValue((200, ret))


class SearchUsersRestServlet(ClientV1RestServlet):
    """Get request to search user table for specific users according to
    search term.
    This need a user have a administrator access in Synapse.
        Example:
            http://localhost:8008/_matrix/client/api/v1/admin/search_users/
            @admin:user?access_token=admin_access_token&term=alice
        Returns:
            200 OK with json object {list[dict[str, Any]], count} or empty object.
    """
    PATTERNS = client_path_patterns("/admin/search_users/(?P<target_user_id>[^/]*)")

    def __init__(self, hs):
        self.store = hs.get_datastore()
        super(SearchUsersRestServlet, self).__init__(hs)
        self.hs = hs
        self.auth = hs.get_auth()
        self.handlers = hs.get_handlers()

    @defer.inlineCallbacks
    def on_GET(self, request, target_user_id):
        """Get request to search user table for specific users according to
        search term.
        This need a user have a administrator access in Synapse.
        """
        target_user = UserID.from_string(target_user_id)
        requester = yield self.auth.get_user_by_req(request)
        is_admin = yield self.auth.is_server_admin(requester.user)

        if not is_admin:
            raise AuthError(403, "You are not a server admin")

        # To allow all users to get the users list
        # if not is_admin and target_user != auth_user:
        #     raise AuthError(403, "You are not a server admin")

        if not self.hs.is_mine(target_user):
            raise SynapseError(400, "Can only users a local user")

        term = request.args.get("term")[0]
        if not term:
            raise SynapseError(400, "Missing 'term' arg")

        logger.info("term: %s ", term)

        ret = yield self.handlers.admin_handler.search_users(
            term
        )
        defer.returnValue((200, ret))


def register_servlets(hs, http_server):
    WhoisRestServlet(hs).register(http_server)
    PurgeMediaCacheRestServlet(hs).register(http_server)
    DeactivateAccountRestServlet(hs).register(http_server)
    PurgeHistoryRestServlet(hs).register(http_server)
    UsersRestServlet(hs).register(http_server)
    ResetPasswordRestServlet(hs).register(http_server)
    GetUsersPaginatedRestServlet(hs).register(http_server)
<<<<<<< HEAD
    SearchUsersRestServlet(hs).register(http_server)
=======
    SearchUsersRestServlet(hs).register(http_server)
    ShutdownRoomRestServlet(hs).register(http_server)
    QuarantineMediaInRoom(hs).register(http_server)
>>>>>>> 0b13fdbe
<|MERGE_RESOLUTION|>--- conflicted
+++ resolved
@@ -17,11 +17,7 @@
 
 from synapse.api.constants import Membership
 from synapse.api.errors import AuthError, SynapseError
-<<<<<<< HEAD
-from synapse.types import UserID
-=======
 from synapse.types import UserID, create_requester
->>>>>>> 0b13fdbe
 from synapse.http.servlet import parse_json_object_from_request
 
 from .base import ClientV1RestServlet, client_path_patterns
@@ -162,8 +158,6 @@
         defer.returnValue((200, {}))
 
 
-<<<<<<< HEAD
-=======
 class ShutdownRoomRestServlet(ClientV1RestServlet):
     """Shuts down a room by removing all local users from the room and blocking
     all future invites and joins to the room. Any local aliases will be repointed
@@ -300,7 +294,6 @@
         defer.returnValue((200, {"num_quarantined": num_quarantined}))
 
 
->>>>>>> 0b13fdbe
 class ResetPasswordRestServlet(ClientV1RestServlet):
     """Post request to allow an administrator reset password for a user.
     This need a user have a administrator access in Synapse.
@@ -496,10 +489,6 @@
     UsersRestServlet(hs).register(http_server)
     ResetPasswordRestServlet(hs).register(http_server)
     GetUsersPaginatedRestServlet(hs).register(http_server)
-<<<<<<< HEAD
-    SearchUsersRestServlet(hs).register(http_server)
-=======
     SearchUsersRestServlet(hs).register(http_server)
     ShutdownRoomRestServlet(hs).register(http_server)
-    QuarantineMediaInRoom(hs).register(http_server)
->>>>>>> 0b13fdbe
+    QuarantineMediaInRoom(hs).register(http_server)