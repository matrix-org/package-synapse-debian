--- conflicted
+++ resolved
@@ -372,29 +372,10 @@
         try:
             self.pending_transactions[destination] = 1
 
-<<<<<<< HEAD
-=======
-            # This will throw if we wouldn't retry. We do this here so we fail
-            # quickly, but we will later check this again in the http client,
-            # hence why we throw the result away.
-            yield get_retry_limiter(destination, self.clock, self.store)
-
->>>>>>> 0b13fdbe
-            # XXX: what's this for?
             yield run_on_reactor()
 
             pending_pdus = []
             while True:
-<<<<<<< HEAD
-                limiter = yield get_retry_limiter(
-                    destination,
-                    self.clock,
-                    self.store,
-                    backoff_on_404=True,  # If we get a 404 the other side has gone
-                )
-
-=======
->>>>>>> 0b13fdbe
                 device_message_edus, device_stream_id, dev_list_id = (
                     yield self._get_new_device_messages(destination)
                 )
