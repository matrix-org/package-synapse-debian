--- conflicted
+++ resolved
@@ -25,11 +25,7 @@
 
 # Remember to update this number every time a change is made to database
 # schema files, so the users will be informed on server restarts.
-<<<<<<< HEAD
-SCHEMA_VERSION = 41
-=======
 SCHEMA_VERSION = 43
->>>>>>> 0b13fdbe
 
 dir_path = os.path.abspath(os.path.dirname(__file__))
 
