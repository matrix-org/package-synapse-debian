# -*- coding: utf-8 -*-
# Copyright 2015, 2016 OpenMarket Ltd
#
# Licensed under the Apache License, Version 2.0 (the "License");
# you may not use this file except in compliance with the License.
# You may obtain a copy of the License at
#
#     http://www.apache.org/licenses/LICENSE-2.0
#
# Unless required by applicable law or agreed to in writing, software
# distributed under the License is distributed on an "AS IS" BASIS,
# WITHOUT WARRANTIES OR CONDITIONS OF ANY KIND, either express or implied.
# See the License for the specific language governing permissions and
# limitations under the License.

from collections import namedtuple
import logging
import re
import simplejson as json

from twisted.internet import defer

from .background_updates import BackgroundUpdateStore
from synapse.api.errors import SynapseError
from synapse.storage.engines import PostgresEngine, Sqlite3Engine

<<<<<<< HEAD
import logging
import re
import simplejson as json

=======
>>>>>>> 047c3b1d

logger = logging.getLogger(__name__)

SearchEntry = namedtuple('SearchEntry', [
    'key', 'value', 'event_id', 'room_id', 'stream_ordering',
    'origin_server_ts',
])


class SearchStore(BackgroundUpdateStore):

    EVENT_SEARCH_UPDATE_NAME = "event_search"
    EVENT_SEARCH_ORDER_UPDATE_NAME = "event_search_order"
    EVENT_SEARCH_USE_GIST_POSTGRES_NAME = "event_search_postgres_gist"
    EVENT_SEARCH_USE_GIN_POSTGRES_NAME = "event_search_postgres_gin"

    def __init__(self, db_conn, hs):
        super(SearchStore, self).__init__(db_conn, hs)
        self.register_background_update_handler(
            self.EVENT_SEARCH_UPDATE_NAME, self._background_reindex_search
        )
        self.register_background_update_handler(
            self.EVENT_SEARCH_ORDER_UPDATE_NAME,
            self._background_reindex_search_order
        )

        # we used to have a background update to turn the GIN index into a
        # GIST one; we no longer do that (obviously) because we actually want
        # a GIN index. However, it's possible that some people might still have
        # the background update queued, so we register a handler to clear the
        # background update.
        self.register_noop_background_update(
            self.EVENT_SEARCH_USE_GIST_POSTGRES_NAME,
        )

        self.register_background_update_handler(
            self.EVENT_SEARCH_USE_GIN_POSTGRES_NAME,
            self._background_reindex_gin_search
        )

    @defer.inlineCallbacks
    def _background_reindex_search(self, progress, batch_size):
        # we work through the events table from highest stream id to lowest
        target_min_stream_id = progress["target_min_stream_id_inclusive"]
        max_stream_id = progress["max_stream_id_exclusive"]
        rows_inserted = progress.get("rows_inserted", 0)

        TYPES = ["m.room.name", "m.room.message", "m.room.topic"]

        def reindex_search_txn(txn):
            sql = (
                "SELECT stream_ordering, event_id, room_id, type, content, "
                " origin_server_ts FROM events"
                " WHERE ? <= stream_ordering AND stream_ordering < ?"
                " AND (%s)"
                " ORDER BY stream_ordering DESC"
                " LIMIT ?"
            ) % (" OR ".join("type = '%s'" % (t,) for t in TYPES),)

            txn.execute(sql, (target_min_stream_id, max_stream_id, batch_size))

            # we could stream straight from the results into
            # store_search_entries_txn with a generator function, but that
            # would mean having two cursors open on the database at once.
            # Instead we just build a list of results.
            rows = self.cursor_to_dict(txn)
            if not rows:
                return 0

            min_stream_id = rows[-1]["stream_ordering"]

            event_search_rows = []
            for row in rows:
                try:
                    event_id = row["event_id"]
                    room_id = row["room_id"]
                    etype = row["type"]
                    stream_ordering = row["stream_ordering"]
                    origin_server_ts = row["origin_server_ts"]
                    try:
                        content = json.loads(row["content"])
                    except Exception:
                        continue

                    if etype == "m.room.message":
                        key = "content.body"
                        value = content["body"]
                    elif etype == "m.room.topic":
                        key = "content.topic"
                        value = content["topic"]
                    elif etype == "m.room.name":
                        key = "content.name"
                        value = content["name"]
                    else:
                        raise Exception("unexpected event type %s" % etype)
                except (KeyError, AttributeError):
                    # If the event is missing a necessary field then
                    # skip over it.
                    continue

                if not isinstance(value, basestring):
                    # If the event body, name or topic isn't a string
                    # then skip over it
                    continue

                event_search_rows.append(SearchEntry(
                    key=key,
                    value=value,
                    event_id=event_id,
                    room_id=room_id,
                    stream_ordering=stream_ordering,
                    origin_server_ts=origin_server_ts,
                ))

            self.store_search_entries_txn(txn, event_search_rows)

            progress = {
                "target_min_stream_id_inclusive": target_min_stream_id,
                "max_stream_id_exclusive": min_stream_id,
                "rows_inserted": rows_inserted + len(event_search_rows)
            }

            self._background_update_progress_txn(
                txn, self.EVENT_SEARCH_UPDATE_NAME, progress
            )

            return len(event_search_rows)

        result = yield self.runInteraction(
            self.EVENT_SEARCH_UPDATE_NAME, reindex_search_txn
        )

        if not result:
            yield self._end_background_update(self.EVENT_SEARCH_UPDATE_NAME)

        defer.returnValue(result)

    @defer.inlineCallbacks
    def _background_reindex_gin_search(self, progress, batch_size):
        """This handles old synapses which used GIST indexes, if any;
        converting them back to be GIN as per the actual schema.
        """

        def create_index(conn):
            conn.rollback()

            # we have to set autocommit, because postgres refuses to
            # CREATE INDEX CONCURRENTLY without it.
            conn.set_session(autocommit=True)

            try:
                c = conn.cursor()

                # if we skipped the conversion to GIST, we may already/still
                # have an event_search_fts_idx; unfortunately postgres 9.4
                # doesn't support CREATE INDEX IF EXISTS so we just catch the
                # exception and ignore it.
                import psycopg2
                try:
                    c.execute(
                        "CREATE INDEX CONCURRENTLY event_search_fts_idx"
                        " ON event_search USING GIN (vector)"
                    )
                except psycopg2.ProgrammingError as e:
                    logger.warn(
                        "Ignoring error %r when trying to switch from GIST to GIN",
                        e
                    )

                # we should now be able to delete the GIST index.
                c.execute(
                    "DROP INDEX IF EXISTS event_search_fts_idx_gist"
                )
            finally:
                conn.set_session(autocommit=False)

        if isinstance(self.database_engine, PostgresEngine):
            yield self.runWithConnection(create_index)

        yield self._end_background_update(self.EVENT_SEARCH_USE_GIN_POSTGRES_NAME)
        defer.returnValue(1)

    @defer.inlineCallbacks
    def _background_reindex_search_order(self, progress, batch_size):
        target_min_stream_id = progress["target_min_stream_id_inclusive"]
        max_stream_id = progress["max_stream_id_exclusive"]
        rows_inserted = progress.get("rows_inserted", 0)
        have_added_index = progress['have_added_indexes']

        if not have_added_index:
            def create_index(conn):
                conn.rollback()
                conn.set_session(autocommit=True)
                c = conn.cursor()

                # We create with NULLS FIRST so that when we search *backwards*
                # we get the ones with non null origin_server_ts *first*
                c.execute(
                    "CREATE INDEX CONCURRENTLY event_search_room_order ON event_search("
                    "room_id, origin_server_ts NULLS FIRST, stream_ordering NULLS FIRST)"
                )
                c.execute(
                    "CREATE INDEX CONCURRENTLY event_search_order ON event_search("
                    "origin_server_ts NULLS FIRST, stream_ordering NULLS FIRST)"
                )
                conn.set_session(autocommit=False)

            yield self.runWithConnection(create_index)

            pg = dict(progress)
            pg["have_added_indexes"] = True

            yield self.runInteraction(
                self.EVENT_SEARCH_ORDER_UPDATE_NAME,
                self._background_update_progress_txn,
                self.EVENT_SEARCH_ORDER_UPDATE_NAME, pg,
            )

        def reindex_search_txn(txn):
            sql = (
                "UPDATE event_search AS es SET stream_ordering = e.stream_ordering,"
                " origin_server_ts = e.origin_server_ts"
                " FROM events AS e"
                " WHERE e.event_id = es.event_id"
                " AND ? <= e.stream_ordering AND e.stream_ordering < ?"
                " RETURNING es.stream_ordering"
            )

            min_stream_id = max_stream_id - batch_size
            txn.execute(sql, (min_stream_id, max_stream_id))
            rows = txn.fetchall()

            if min_stream_id < target_min_stream_id:
                # We've recached the end.
                return len(rows), False

            progress = {
                "target_min_stream_id_inclusive": target_min_stream_id,
                "max_stream_id_exclusive": min_stream_id,
                "rows_inserted": rows_inserted + len(rows),
                "have_added_indexes": True,
            }

            self._background_update_progress_txn(
                txn, self.EVENT_SEARCH_ORDER_UPDATE_NAME, progress
            )

            return len(rows), True

        num_rows, finished = yield self.runInteraction(
            self.EVENT_SEARCH_ORDER_UPDATE_NAME, reindex_search_txn
        )

        if not finished:
            yield self._end_background_update(self.EVENT_SEARCH_ORDER_UPDATE_NAME)

        defer.returnValue(num_rows)

    def store_event_search_txn(self, txn, event, key, value):
        """Add event to the search table

        Args:
            txn (cursor):
            event (EventBase):
            key (str):
            value (str):
        """
        self.store_search_entries_txn(
            txn,
            (SearchEntry(
                key=key,
                value=value,
                event_id=event.event_id,
                room_id=event.room_id,
                stream_ordering=event.internal_metadata.stream_ordering,
                origin_server_ts=event.origin_server_ts,
            ),),
        )

    def store_search_entries_txn(self, txn, entries):
        """Add entries to the search table

        Args:
            txn (cursor):
            entries (iterable[SearchEntry]):
                entries to be added to the table
        """
        if isinstance(self.database_engine, PostgresEngine):
            sql = (
                "INSERT INTO event_search"
                " (event_id, room_id, key, vector, stream_ordering, origin_server_ts)"
                " VALUES (?,?,?,to_tsvector('english', ?),?,?)"
            )

            args = ((
                entry.event_id, entry.room_id, entry.key, entry.value,
                entry.stream_ordering, entry.origin_server_ts,
            ) for entry in entries)

            # inserts to a GIN index are normally batched up into a pending
            # list, and then all committed together once the list gets to a
            # certain size. The trouble with that is that postgres (pre-9.5)
            # uses work_mem to determine the length of the list, and work_mem
            # is typically very large.
            #
            # We therefore reduce work_mem while we do the insert.
            #
            # (postgres 9.5 uses the separate gin_pending_list_limit setting,
            # so doesn't suffer the same problem, but changing work_mem will
            # be harmless)
            #
            # Note that we don't need to worry about restoring it on
            # exception, because exceptions will cause the transaction to be
            # rolled back, including the effects of the SET command.
            #
            # Also: we use SET rather than SET LOCAL because there's lots of
            # other stuff going on in this transaction, which want to have the
            # normal work_mem setting.

            txn.execute("SET work_mem='256kB'")
            txn.executemany(sql, args)
            txn.execute("RESET work_mem")

        elif isinstance(self.database_engine, Sqlite3Engine):
            sql = (
                "INSERT INTO event_search (event_id, room_id, key, value)"
                " VALUES (?,?,?,?)"
            )
            args = ((
                entry.event_id, entry.room_id, entry.key, entry.value,
            ) for entry in entries)

            txn.executemany(sql, args)
        else:
            # This should be unreachable.
            raise Exception("Unrecognized database engine")

    @defer.inlineCallbacks
    def search_msgs(self, room_ids, search_term, keys):
        """Performs a full text search over events with given keys.

        Args:
            room_ids (list): List of room ids to search in
            search_term (str): Search term to search for
            keys (list): List of keys to search in, currently supports
                "content.body", "content.name", "content.topic"

        Returns:
            list of dicts
        """
        clauses = []

        search_query = search_query = _parse_query(self.database_engine, search_term)

        args = []

        # Make sure we don't explode because the person is in too many rooms.
        # We filter the results below regardless.
        if len(room_ids) < 500:
            clauses.append(
                "room_id IN (%s)" % (",".join(["?"] * len(room_ids)),)
            )
            args.extend(room_ids)

        local_clauses = []
        for key in keys:
            local_clauses.append("key = ?")
            args.append(key)

        clauses.append(
            "(%s)" % (" OR ".join(local_clauses),)
        )

        count_args = args
        count_clauses = clauses

        if isinstance(self.database_engine, PostgresEngine):
            sql = (
                "SELECT ts_rank_cd(vector, to_tsquery('english', ?)) AS rank,"
                " room_id, event_id"
                " FROM event_search"
                " WHERE vector @@ to_tsquery('english', ?)"
            )
            args = [search_query, search_query] + args

            count_sql = (
                "SELECT room_id, count(*) as count FROM event_search"
                " WHERE vector @@ to_tsquery('english', ?)"
            )
            count_args = [search_query] + count_args
        elif isinstance(self.database_engine, Sqlite3Engine):
            sql = (
                "SELECT rank(matchinfo(event_search)) as rank, room_id, event_id"
                " FROM event_search"
                " WHERE value MATCH ?"
            )
            args = [search_query] + args

            count_sql = (
                "SELECT room_id, count(*) as count FROM event_search"
                " WHERE value MATCH ?"
            )
            count_args = [search_term] + count_args
        else:
            # This should be unreachable.
            raise Exception("Unrecognized database engine")

        for clause in clauses:
            sql += " AND " + clause

        for clause in count_clauses:
            count_sql += " AND " + clause

        # We add an arbitrary limit here to ensure we don't try to pull the
        # entire table from the database.
        sql += " ORDER BY rank DESC LIMIT 500"

        results = yield self._execute(
            "search_msgs", self.cursor_to_dict, sql, *args
        )

        results = filter(lambda row: row["room_id"] in room_ids, results)

        events = yield self._get_events([r["event_id"] for r in results])

        event_map = {
            ev.event_id: ev
            for ev in events
        }

        highlights = None
        if isinstance(self.database_engine, PostgresEngine):
            highlights = yield self._find_highlights_in_postgres(search_query, events)

        count_sql += " GROUP BY room_id"

        count_results = yield self._execute(
            "search_rooms_count", self.cursor_to_dict, count_sql, *count_args
        )

        count = sum(row["count"] for row in count_results if row["room_id"] in room_ids)

        defer.returnValue({
            "results": [
                {
                    "event": event_map[r["event_id"]],
                    "rank": r["rank"],
                }
                for r in results
                if r["event_id"] in event_map
            ],
            "highlights": highlights,
            "count": count,
        })

    @defer.inlineCallbacks
    def search_rooms(self, room_ids, search_term, keys, limit, pagination_token=None):
        """Performs a full text search over events with given keys.

        Args:
            room_id (list): The room_ids to search in
            search_term (str): Search term to search for
            keys (list): List of keys to search in, currently supports
                "content.body", "content.name", "content.topic"
            pagination_token (str): A pagination token previously returned

        Returns:
            list of dicts
        """
        clauses = []

        search_query = search_query = _parse_query(self.database_engine, search_term)

        args = []

        # Make sure we don't explode because the person is in too many rooms.
        # We filter the results below regardless.
        if len(room_ids) < 500:
            clauses.append(
                "room_id IN (%s)" % (",".join(["?"] * len(room_ids)),)
            )
            args.extend(room_ids)

        local_clauses = []
        for key in keys:
            local_clauses.append("key = ?")
            args.append(key)

        clauses.append(
            "(%s)" % (" OR ".join(local_clauses),)
        )

        # take copies of the current args and clauses lists, before adding
        # pagination clauses to main query.
        count_args = list(args)
        count_clauses = list(clauses)

        if pagination_token:
            try:
                origin_server_ts, stream = pagination_token.split(",")
                origin_server_ts = int(origin_server_ts)
                stream = int(stream)
            except Exception:
                raise SynapseError(400, "Invalid pagination token")

            clauses.append(
                "(origin_server_ts < ?"
                " OR (origin_server_ts = ? AND stream_ordering < ?))"
            )
            args.extend([origin_server_ts, origin_server_ts, stream])

        if isinstance(self.database_engine, PostgresEngine):
            sql = (
                "SELECT ts_rank_cd(vector, to_tsquery('english', ?)) as rank,"
                " origin_server_ts, stream_ordering, room_id, event_id"
                " FROM event_search"
                " WHERE vector @@ to_tsquery('english', ?) AND "
            )
            args = [search_query, search_query] + args

            count_sql = (
                "SELECT room_id, count(*) as count FROM event_search"
                " WHERE vector @@ to_tsquery('english', ?) AND "
            )
            count_args = [search_query] + count_args
        elif isinstance(self.database_engine, Sqlite3Engine):
            # We use CROSS JOIN here to ensure we use the right indexes.
            # https://sqlite.org/optoverview.html#crossjoin
            #
            # We want to use the full text search index on event_search to
            # extract all possible matches first, then lookup those matches
            # in the events table to get the topological ordering. We need
            # to use the indexes in this order because sqlite refuses to
            # MATCH unless it uses the full text search index
            sql = (
                "SELECT rank(matchinfo) as rank, room_id, event_id,"
                " origin_server_ts, stream_ordering"
                " FROM (SELECT key, event_id, matchinfo(event_search) as matchinfo"
                " FROM event_search"
                " WHERE value MATCH ?"
                " )"
                " CROSS JOIN events USING (event_id)"
                " WHERE "
            )
            args = [search_query] + args

            count_sql = (
                "SELECT room_id, count(*) as count FROM event_search"
                " WHERE value MATCH ? AND "
            )
            count_args = [search_term] + count_args
        else:
            # This should be unreachable.
            raise Exception("Unrecognized database engine")

        sql += " AND ".join(clauses)
        count_sql += " AND ".join(count_clauses)

        # We add an arbitrary limit here to ensure we don't try to pull the
        # entire table from the database.
        if isinstance(self.database_engine, PostgresEngine):
            sql += (
                " ORDER BY origin_server_ts DESC NULLS LAST,"
                " stream_ordering DESC NULLS LAST LIMIT ?"
            )
        elif isinstance(self.database_engine, Sqlite3Engine):
            sql += " ORDER BY origin_server_ts DESC, stream_ordering DESC LIMIT ?"
        else:
            raise Exception("Unrecognized database engine")

        args.append(limit)

        results = yield self._execute(
            "search_rooms", self.cursor_to_dict, sql, *args
        )

        results = filter(lambda row: row["room_id"] in room_ids, results)

        events = yield self._get_events([r["event_id"] for r in results])

        event_map = {
            ev.event_id: ev
            for ev in events
        }

        highlights = None
        if isinstance(self.database_engine, PostgresEngine):
            highlights = yield self._find_highlights_in_postgres(search_query, events)

        count_sql += " GROUP BY room_id"

        count_results = yield self._execute(
            "search_rooms_count", self.cursor_to_dict, count_sql, *count_args
        )

        count = sum(row["count"] for row in count_results if row["room_id"] in room_ids)

        defer.returnValue({
            "results": [
                {
                    "event": event_map[r["event_id"]],
                    "rank": r["rank"],
                    "pagination_token": "%s,%s" % (
                        r["origin_server_ts"], r["stream_ordering"]
                    ),
                }
                for r in results
                if r["event_id"] in event_map
            ],
            "highlights": highlights,
            "count": count,
        })

    def _find_highlights_in_postgres(self, search_query, events):
        """Given a list of events and a search term, return a list of words
        that match from the content of the event.

        This is used to give a list of words that clients can match against to
        highlight the matching parts.

        Args:
            search_query (str)
            events (list): A list of events

        Returns:
            deferred : A set of strings.
        """
        def f(txn):
            highlight_words = set()
            for event in events:
                # As a hack we simply join values of all possible keys. This is
                # fine since we're only using them to find possible highlights.
                values = []
                for key in ("body", "name", "topic"):
                    v = event.content.get(key, None)
                    if v:
                        values.append(v)

                if not values:
                    continue

                value = " ".join(values)

                # We need to find some values for StartSel and StopSel that
                # aren't in the value so that we can pick results out.
                start_sel = "<"
                stop_sel = ">"

                while start_sel in value:
                    start_sel += "<"
                while stop_sel in value:
                    stop_sel += ">"

                query = "SELECT ts_headline(?, to_tsquery('english', ?), %s)" % (
                    _to_postgres_options({
                        "StartSel": start_sel,
                        "StopSel": stop_sel,
                        "MaxFragments": "50",
                    })
                )
                txn.execute(query, (value, search_query,))
                headline, = txn.fetchall()[0]

                # Now we need to pick the possible highlights out of the haedline
                # result.
                matcher_regex = "%s(.*?)%s" % (
                    re.escape(start_sel),
                    re.escape(stop_sel),
                )

                res = re.findall(matcher_regex, headline)
                highlight_words.update([r.lower() for r in res])

            return highlight_words

        return self.runInteraction("_find_highlights", f)


def _to_postgres_options(options_dict):
    return "'%s'" % (
        ",".join("%s=%s" % (k, v) for k, v in options_dict.items()),
    )


def _parse_query(database_engine, search_term):
    """Takes a plain unicode string from the user and converts it into a form
    that can be passed to database.
    We use this so that we can add prefix matching, which isn't something
    that is supported by default.
    """

    # Pull out the individual words, discarding any non-word characters.
    results = re.findall(r"([\w\-]+)", search_term, re.UNICODE)

    if isinstance(database_engine, PostgresEngine):
        return " & ".join(result + ":*" for result in results)
    elif isinstance(database_engine, Sqlite3Engine):
        return " & ".join(result + "*" for result in results)
    else:
        # This should be unreachable.
        raise Exception("Unrecognized database engine")<|MERGE_RESOLUTION|>--- conflicted
+++ resolved
@@ -24,13 +24,6 @@
 from synapse.api.errors import SynapseError
 from synapse.storage.engines import PostgresEngine, Sqlite3Engine
 
-<<<<<<< HEAD
-import logging
-import re
-import simplejson as json
-
-=======
->>>>>>> 047c3b1d
 
 logger = logging.getLogger(__name__)
 
