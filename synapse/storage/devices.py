# -*- coding: utf-8 -*-
# Copyright 2016 OpenMarket Ltd
#
# Licensed under the Apache License, Version 2.0 (the "License");
# you may not use this file except in compliance with the License.
# You may obtain a copy of the License at
#
#     http://www.apache.org/licenses/LICENSE-2.0
#
# Unless required by applicable law or agreed to in writing, software
# distributed under the License is distributed on an "AS IS" BASIS,
# WITHOUT WARRANTIES OR CONDITIONS OF ANY KIND, either express or implied.
# See the License for the specific language governing permissions and
# limitations under the License.
import logging
import ujson as json

from twisted.internet import defer

from synapse.api.errors import StoreError
<<<<<<< HEAD
from ._base import SQLBaseStore
=======
from ._base import SQLBaseStore, Cache
>>>>>>> 0b13fdbe
from synapse.util.caches.descriptors import cached, cachedList, cachedInlineCallbacks


logger = logging.getLogger(__name__)


class DeviceStore(SQLBaseStore):
    def __init__(self, hs):
        super(DeviceStore, self).__init__(hs)

        # Map of (user_id, device_id) -> bool. If there is an entry that implies
        # the device exists.
        self.device_id_exists_cache = Cache(
            name="device_id_exists",
            keylen=2,
            max_entries=10000,
        )

        self._clock.looping_call(
            self._prune_old_outbound_device_pokes, 60 * 60 * 1000
        )

        self.register_background_index_update(
            "device_lists_stream_idx",
            index_name="device_lists_stream_user_id",
            table="device_lists_stream",
            columns=["user_id", "device_id"],
        )

    @defer.inlineCallbacks
    def store_device(self, user_id, device_id,
                     initial_device_display_name):
        """Ensure the given device is known; add it to the store if not

        Args:
            user_id (str): id of user associated with the device
            device_id (str): id of device
            initial_device_display_name (str): initial displayname of the
               device. Ignored if device exists.
        Returns:
            defer.Deferred: boolean whether the device was inserted or an
                existing device existed with that ID.
        """
        key = (user_id, device_id)
        if self.device_id_exists_cache.get(key, None):
            defer.returnValue(False)

        try:
            inserted = yield self._simple_insert(
                "devices",
                values={
                    "user_id": user_id,
                    "device_id": device_id,
                    "display_name": initial_device_display_name
                },
                desc="store_device",
                or_ignore=True,
            )
            self.device_id_exists_cache.prefill(key, True)
            defer.returnValue(inserted)
        except Exception as e:
            logger.error("store_device with device_id=%s(%r) user_id=%s(%r)"
                         " display_name=%s(%r) failed: %s",
                         type(device_id).__name__, device_id,
                         type(user_id).__name__, user_id,
                         type(initial_device_display_name).__name__,
                         initial_device_display_name, e)
            raise StoreError(500, "Problem storing device.")

    def get_device(self, user_id, device_id):
        """Retrieve a device.

        Args:
            user_id (str): The ID of the user which owns the device
            device_id (str): The ID of the device to retrieve
        Returns:
            defer.Deferred for a dict containing the device information
        Raises:
            StoreError: if the device is not found
        """
        return self._simple_select_one(
            table="devices",
            keyvalues={"user_id": user_id, "device_id": device_id},
            retcols=("user_id", "device_id", "display_name"),
            desc="get_device",
        )

    @defer.inlineCallbacks
    def delete_device(self, user_id, device_id):
        """Delete a device.

        Args:
            user_id (str): The ID of the user which owns the device
            device_id (str): The ID of the device to delete
        Returns:
            defer.Deferred
        """
        yield self._simple_delete_one(
            table="devices",
            keyvalues={"user_id": user_id, "device_id": device_id},
            desc="delete_device",
        )

        self.device_id_exists_cache.invalidate((user_id, device_id))

    @defer.inlineCallbacks
    def delete_devices(self, user_id, device_ids):
        """Deletes several devices.

        Args:
            user_id (str): The ID of the user which owns the devices
            device_ids (list): The IDs of the devices to delete
        Returns:
            defer.Deferred
        """
        yield self._simple_delete_many(
            table="devices",
            column="device_id",
            iterable=device_ids,
            keyvalues={"user_id": user_id},
            desc="delete_devices",
        )
        for device_id in device_ids:
            self.device_id_exists_cache.invalidate((user_id, device_id))

    def update_device(self, user_id, device_id, new_display_name=None):
        """Update a device.

        Args:
            user_id (str): The ID of the user which owns the device
            device_id (str): The ID of the device to update
            new_display_name (str|None): new displayname for device; None
               to leave unchanged
        Raises:
            StoreError: if the device is not found
        Returns:
            defer.Deferred
        """
        updates = {}
        if new_display_name is not None:
            updates["display_name"] = new_display_name
        if not updates:
            return defer.succeed(None)
        return self._simple_update_one(
            table="devices",
            keyvalues={"user_id": user_id, "device_id": device_id},
            updatevalues=updates,
            desc="update_device",
        )

    @defer.inlineCallbacks
    def get_devices_by_user(self, user_id):
        """Retrieve all of a user's registered devices.

        Args:
            user_id (str):
        Returns:
            defer.Deferred: resolves to a dict from device_id to a dict
            containing "device_id", "user_id" and "display_name" for each
            device.
        """
        devices = yield self._simple_select_list(
            table="devices",
            keyvalues={"user_id": user_id},
            retcols=("user_id", "device_id", "display_name"),
            desc="get_devices_by_user"
        )

        defer.returnValue({d["device_id"]: d for d in devices})

    @cached(max_entries=10000)
    def get_device_list_last_stream_id_for_remote(self, user_id):
        """Get the last stream_id we got for a user. May be None if we haven't
        got any information for them.
        """
        return self._simple_select_one_onecol(
            table="device_lists_remote_extremeties",
            keyvalues={"user_id": user_id},
            retcol="stream_id",
            desc="get_device_list_remote_extremity",
            allow_none=True,
        )

    @cachedList(cached_method_name="get_device_list_last_stream_id_for_remote",
                list_name="user_ids", inlineCallbacks=True)
    def get_device_list_last_stream_id_for_remotes(self, user_ids):
        rows = yield self._simple_select_many_batch(
            table="device_lists_remote_extremeties",
            column="user_id",
            iterable=user_ids,
            retcols=("user_id", "stream_id",),
            desc="get_user_devices_from_cache",
        )

        results = {user_id: None for user_id in user_ids}
        results.update({
            row["user_id"]: row["stream_id"] for row in rows
        })

        defer.returnValue(results)

    @defer.inlineCallbacks
    def mark_remote_user_device_list_as_unsubscribed(self, user_id):
        """Mark that we no longer track device lists for remote user.
        """
        yield self._simple_delete(
            table="device_lists_remote_extremeties",
            keyvalues={
                "user_id": user_id,
            },
            desc="mark_remote_user_device_list_as_unsubscribed",
        )
        self.get_device_list_last_stream_id_for_remote.invalidate((user_id,))

    def update_remote_device_list_cache_entry(self, user_id, device_id, content,
                                              stream_id):
        """Updates a single user's device in the cache.
        """
        return self.runInteraction(
            "update_remote_device_list_cache_entry",
            self._update_remote_device_list_cache_entry_txn,
            user_id, device_id, content, stream_id,
        )

    def _update_remote_device_list_cache_entry_txn(self, txn, user_id, device_id,
                                                   content, stream_id):
        self._simple_upsert_txn(
            txn,
            table="device_lists_remote_cache",
            keyvalues={
                "user_id": user_id,
                "device_id": device_id,
            },
            values={
                "content": json.dumps(content),
            }
        )

        txn.call_after(self._get_cached_user_device.invalidate, (user_id, device_id,))
        txn.call_after(self._get_cached_devices_for_user.invalidate, (user_id,))
        txn.call_after(
            self.get_device_list_last_stream_id_for_remote.invalidate, (user_id,)
        )

        self._simple_upsert_txn(
            txn,
            table="device_lists_remote_extremeties",
            keyvalues={
                "user_id": user_id,
            },
            values={
                "stream_id": stream_id,
            }
        )

    def update_remote_device_list_cache(self, user_id, devices, stream_id):
        """Replace the cache of the remote user's devices.
        """
        return self.runInteraction(
            "update_remote_device_list_cache",
            self._update_remote_device_list_cache_txn,
            user_id, devices, stream_id,
        )

    def _update_remote_device_list_cache_txn(self, txn, user_id, devices,
                                             stream_id):
        self._simple_delete_txn(
            txn,
            table="device_lists_remote_cache",
            keyvalues={
                "user_id": user_id,
            },
        )

        self._simple_insert_many_txn(
            txn,
            table="device_lists_remote_cache",
            values=[
                {
                    "user_id": user_id,
                    "device_id": content["device_id"],
                    "content": json.dumps(content),
                }
                for content in devices
            ]
        )

        txn.call_after(self._get_cached_devices_for_user.invalidate, (user_id,))
        txn.call_after(self._get_cached_user_device.invalidate_many, (user_id,))
        txn.call_after(
            self.get_device_list_last_stream_id_for_remote.invalidate, (user_id,)
        )

        self._simple_upsert_txn(
            txn,
            table="device_lists_remote_extremeties",
            keyvalues={
                "user_id": user_id,
            },
            values={
                "stream_id": stream_id,
            }
        )

    def get_devices_by_remote(self, destination, from_stream_id):
        """Get stream of updates to send to remote servers

        Returns:
            (int, list[dict]): current stream id and list of updates
        """
        now_stream_id = self._device_list_id_gen.get_current_token()

        has_changed = self._device_list_federation_stream_cache.has_entity_changed(
            destination, int(from_stream_id)
        )
        if not has_changed:
            return (now_stream_id, [])

        return self.runInteraction(
            "get_devices_by_remote", self._get_devices_by_remote_txn,
            destination, from_stream_id, now_stream_id,
        )

    def _get_devices_by_remote_txn(self, txn, destination, from_stream_id,
                                   now_stream_id):
        sql = """
            SELECT user_id, device_id, max(stream_id) FROM device_lists_outbound_pokes
            WHERE destination = ? AND ? < stream_id AND stream_id <= ? AND sent = ?
            GROUP BY user_id, device_id
            LIMIT 20
        """
        txn.execute(
            sql, (destination, from_stream_id, now_stream_id, False)
        )

        # maps (user_id, device_id) -> stream_id
        query_map = {(r[0], r[1]): r[2] for r in txn}
        if not query_map:
            return (now_stream_id, [])

        if len(query_map) >= 20:
            now_stream_id = max(stream_id for stream_id in query_map.itervalues())

        devices = self._get_e2e_device_keys_txn(
            txn, query_map.keys(), include_all_devices=True
        )

        prev_sent_id_sql = """
            SELECT coalesce(max(stream_id), 0) as stream_id
            FROM device_lists_outbound_last_success
            WHERE destination = ? AND user_id = ? AND stream_id <= ?
        """

        results = []
        for user_id, user_devices in devices.iteritems():
            # The prev_id for the first row is always the last row before
            # `from_stream_id`
            txn.execute(prev_sent_id_sql, (destination, user_id, from_stream_id))
            rows = txn.fetchall()
            prev_id = rows[0][0]
            for device_id, device in user_devices.iteritems():
                stream_id = query_map[(user_id, device_id)]
                result = {
                    "user_id": user_id,
                    "device_id": device_id,
                    "prev_id": [prev_id] if prev_id else [],
                    "stream_id": stream_id,
                }

                prev_id = stream_id

                key_json = device.get("key_json", None)
                if key_json:
                    result["keys"] = json.loads(key_json)
                device_display_name = device.get("device_display_name", None)
                if device_display_name:
                    result["device_display_name"] = device_display_name

                results.append(result)

        return (now_stream_id, results)

    @defer.inlineCallbacks
    def get_user_devices_from_cache(self, query_list):
        """Get the devices (and keys if any) for remote users from the cache.

        Args:
            query_list(list): List of (user_id, device_ids), if device_ids is
                falsey then return all device ids for that user.

        Returns:
            (user_ids_not_in_cache, results_map), where user_ids_not_in_cache is
            a set of user_ids and results_map is a mapping of
            user_id -> device_id -> device_info
        """
        user_ids = set(user_id for user_id, _ in query_list)
        user_map = yield self.get_device_list_last_stream_id_for_remotes(list(user_ids))
        user_ids_in_cache = set(
            user_id for user_id, stream_id in user_map.items() if stream_id
        )
        user_ids_not_in_cache = user_ids - user_ids_in_cache

        results = {}
        for user_id, device_id in query_list:
            if user_id not in user_ids_in_cache:
                continue

            if device_id:
                device = yield self._get_cached_user_device(user_id, device_id)
                results.setdefault(user_id, {})[device_id] = device
            else:
                results[user_id] = yield self._get_cached_devices_for_user(user_id)
<<<<<<< HEAD

        defer.returnValue((user_ids_not_in_cache, results))

    @cachedInlineCallbacks(num_args=2, tree=True)
    def _get_cached_user_device(self, user_id, device_id):
        content = yield self._simple_select_one_onecol(
            table="device_lists_remote_cache",
            keyvalues={
                "user_id": user_id,
                "device_id": device_id,
            },
            retcol="content",
            desc="_get_cached_user_device",
        )
        defer.returnValue(json.loads(content))

=======

        defer.returnValue((user_ids_not_in_cache, results))

    @cachedInlineCallbacks(num_args=2, tree=True)
    def _get_cached_user_device(self, user_id, device_id):
        content = yield self._simple_select_one_onecol(
            table="device_lists_remote_cache",
            keyvalues={
                "user_id": user_id,
                "device_id": device_id,
            },
            retcol="content",
            desc="_get_cached_user_device",
        )
        defer.returnValue(json.loads(content))

>>>>>>> 0b13fdbe
    @cachedInlineCallbacks()
    def _get_cached_devices_for_user(self, user_id):
        devices = yield self._simple_select_list(
            table="device_lists_remote_cache",
            keyvalues={
                "user_id": user_id,
            },
            retcols=("device_id", "content"),
            desc="_get_cached_devices_for_user",
        )
        defer.returnValue({
            device["device_id"]: json.loads(device["content"])
            for device in devices
        })

    def get_devices_with_keys_by_user(self, user_id):
        """Get all devices (with any device keys) for a user

        Returns:
            (stream_id, devices)
        """
        return self.runInteraction(
            "get_devices_with_keys_by_user",
            self._get_devices_with_keys_by_user_txn, user_id,
        )

    def _get_devices_with_keys_by_user_txn(self, txn, user_id):
        now_stream_id = self._device_list_id_gen.get_current_token()

        devices = self._get_e2e_device_keys_txn(
            txn, [(user_id, None)], include_all_devices=True
        )

        if devices:
            user_devices = devices[user_id]
            results = []
            for device_id, device in user_devices.iteritems():
                result = {
                    "device_id": device_id,
                }

                key_json = device.get("key_json", None)
                if key_json:
                    result["keys"] = json.loads(key_json)
                device_display_name = device.get("device_display_name", None)
                if device_display_name:
                    result["device_display_name"] = device_display_name

                results.append(result)

            return now_stream_id, results

        return now_stream_id, []

    def mark_as_sent_devices_by_remote(self, destination, stream_id):
        """Mark that updates have successfully been sent to the destination.
        """
        return self.runInteraction(
            "mark_as_sent_devices_by_remote", self._mark_as_sent_devices_by_remote_txn,
            destination, stream_id,
        )

    def _mark_as_sent_devices_by_remote_txn(self, txn, destination, stream_id):
        # We update the device_lists_outbound_last_success with the successfully
        # poked users. We do the join to see which users need to be inserted and
        # which updated.
        sql = """
            SELECT user_id, coalesce(max(o.stream_id), 0), (max(s.stream_id) IS NOT NULL)
            FROM device_lists_outbound_pokes as o
            LEFT JOIN device_lists_outbound_last_success as s
                USING (destination, user_id)
            WHERE destination = ? AND o.stream_id <= ?
            GROUP BY user_id
        """
        txn.execute(sql, (destination, stream_id,))
        rows = txn.fetchall()

        sql = """
            UPDATE device_lists_outbound_last_success
            SET stream_id = ?
            WHERE destination = ? AND user_id = ?
        """
        txn.executemany(
            sql, ((row[1], destination, row[0],) for row in rows if row[2])
        )

        sql = """
            INSERT INTO device_lists_outbound_last_success
            (destination, user_id, stream_id) VALUES (?, ?, ?)
        """
        txn.executemany(
            sql, ((destination, row[0], row[1],) for row in rows if not row[2])
        )

        # Delete all sent outbound pokes
        sql = """
            DELETE FROM device_lists_outbound_pokes
            WHERE destination = ? AND stream_id <= ?
        """
        txn.execute(sql, (destination, stream_id,))

    @defer.inlineCallbacks
    def get_user_whose_devices_changed(self, from_key):
        """Get set of users whose devices have changed since `from_key`.
        """
        from_key = int(from_key)
        changed = self._device_list_stream_cache.get_all_entities_changed(from_key)
        if changed is not None:
            defer.returnValue(set(changed))

        sql = """
            SELECT DISTINCT user_id FROM device_lists_stream WHERE stream_id > ?
        """
        rows = yield self._execute("get_user_whose_devices_changed", None, sql, from_key)
        defer.returnValue(set(row[0] for row in rows))

    def get_all_device_list_changes_for_remotes(self, from_key, to_key):
        """Return a list of `(stream_id, user_id, destination)` which is the
        combined list of changes to devices, and which destinations need to be
        poked. `destination` may be None if no destinations need to be poked.
        """
        sql = """
            SELECT stream_id, user_id, destination FROM device_lists_stream
            LEFT JOIN device_lists_outbound_pokes USING (stream_id, user_id, device_id)
            WHERE ? < stream_id AND stream_id <= ?
        """
        return self._execute(
            "get_all_device_list_changes_for_remotes", None,
<<<<<<< HEAD
            sql, from_key,
=======
            sql, from_key, to_key
>>>>>>> 0b13fdbe
        )

    @defer.inlineCallbacks
    def add_device_change_to_streams(self, user_id, device_ids, hosts):
        """Persist that a user's devices have been updated, and which hosts
        (if any) should be poked.
        """
        with self._device_list_id_gen.get_next() as stream_id:
            yield self.runInteraction(
                "add_device_change_to_streams", self._add_device_change_txn,
                user_id, device_ids, hosts, stream_id,
            )
        defer.returnValue(stream_id)

    def _add_device_change_txn(self, txn, user_id, device_ids, hosts, stream_id):
        now = self._clock.time_msec()

        txn.call_after(
            self._device_list_stream_cache.entity_has_changed,
            user_id, stream_id,
        )
        for host in hosts:
            txn.call_after(
                self._device_list_federation_stream_cache.entity_has_changed,
                host, stream_id,
            )

        # Delete older entries in the table, as we really only care about
        # when the latest change happened.
        txn.executemany(
            """
            DELETE FROM device_lists_stream
            WHERE user_id = ? AND device_id = ? AND stream_id < ?
            """,
            [(user_id, device_id, stream_id) for device_id in device_ids]
        )

        self._simple_insert_many_txn(
            txn,
            table="device_lists_stream",
            values=[
                {
                    "stream_id": stream_id,
                    "user_id": user_id,
                    "device_id": device_id,
                }
                for device_id in device_ids
            ]
        )

        self._simple_insert_many_txn(
            txn,
            table="device_lists_outbound_pokes",
            values=[
                {
                    "destination": destination,
                    "stream_id": stream_id,
                    "user_id": user_id,
                    "device_id": device_id,
                    "sent": False,
                    "ts": now,
                }
                for destination in hosts
                for device_id in device_ids
            ]
        )

    def get_device_stream_token(self):
        return self._device_list_id_gen.get_current_token()

    def _prune_old_outbound_device_pokes(self):
        """Delete old entries out of the device_lists_outbound_pokes to ensure
        that we don't fill up due to dead servers. We keep one entry per
        (destination, user_id) tuple to ensure that the prev_ids remain correct
        if the server does come back.
        """
        yesterday = self._clock.time_msec() - 24 * 60 * 60 * 1000

        def _prune_txn(txn):
            select_sql = """
                SELECT destination, user_id, max(stream_id) as stream_id
                FROM device_lists_outbound_pokes
                GROUP BY destination, user_id
                HAVING min(ts) < ? AND count(*) > 1
            """

            txn.execute(select_sql, (yesterday,))
            rows = txn.fetchall()

            if not rows:
                return

            delete_sql = """
                DELETE FROM device_lists_outbound_pokes
                WHERE ts < ? AND destination = ? AND user_id = ? AND stream_id < ?
            """

            txn.executemany(
                delete_sql,
                (
                    (yesterday, row[0], row[1], row[2])
                    for row in rows
                )
            )

            # Since we've deleted unsent deltas, we need to remove the entry
            # of last successful sent so that the prev_ids are correctly set.
            sql = """
                DELETE FROM device_lists_outbound_last_success
                WHERE destination = ? AND user_id = ?
            """
            txn.executemany(sql, ((row[0], row[1]) for row in rows))

            logger.info("Pruned %d device list outbound pokes", txn.rowcount)

        return self.runInteraction(
            "_prune_old_outbound_device_pokes", _prune_txn
        )<|MERGE_RESOLUTION|>--- conflicted
+++ resolved
@@ -18,11 +18,7 @@
 from twisted.internet import defer
 
 from synapse.api.errors import StoreError
-<<<<<<< HEAD
-from ._base import SQLBaseStore
-=======
 from ._base import SQLBaseStore, Cache
->>>>>>> 0b13fdbe
 from synapse.util.caches.descriptors import cached, cachedList, cachedInlineCallbacks
 
 
@@ -435,7 +431,6 @@
                 results.setdefault(user_id, {})[device_id] = device
             else:
                 results[user_id] = yield self._get_cached_devices_for_user(user_id)
-<<<<<<< HEAD
 
         defer.returnValue((user_ids_not_in_cache, results))
 
@@ -452,24 +447,6 @@
         )
         defer.returnValue(json.loads(content))
 
-=======
-
-        defer.returnValue((user_ids_not_in_cache, results))
-
-    @cachedInlineCallbacks(num_args=2, tree=True)
-    def _get_cached_user_device(self, user_id, device_id):
-        content = yield self._simple_select_one_onecol(
-            table="device_lists_remote_cache",
-            keyvalues={
-                "user_id": user_id,
-                "device_id": device_id,
-            },
-            retcol="content",
-            desc="_get_cached_user_device",
-        )
-        defer.returnValue(json.loads(content))
-
->>>>>>> 0b13fdbe
     @cachedInlineCallbacks()
     def _get_cached_devices_for_user(self, user_id):
         devices = yield self._simple_select_list(
@@ -598,11 +575,7 @@
         """
         return self._execute(
             "get_all_device_list_changes_for_remotes", None,
-<<<<<<< HEAD
-            sql, from_key,
-=======
             sql, from_key, to_key
->>>>>>> 0b13fdbe
         )
 
     @defer.inlineCallbacks
