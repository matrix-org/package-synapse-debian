--- conflicted
+++ resolved
@@ -16,8 +16,4 @@
 """ This is a reference implementation of a Matrix home server.
 """
 
-<<<<<<< HEAD
-__version__ = "0.25.0"
-=======
-__version__ = "0.25.1"
->>>>>>> 4378c9f7
+__version__ = "0.25.1"