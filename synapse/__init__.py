--- conflicted
+++ resolved
@@ -16,8 +16,4 @@
 """ This is a reference implementation of a Matrix home server.
 """
 
-<<<<<<< HEAD
-__version__ = "0.19.3"
-=======
-__version__ = "0.22.1"
->>>>>>> 0b13fdbe
+__version__ = "0.22.1"