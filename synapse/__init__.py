--- conflicted
+++ resolved
@@ -17,8 +17,4 @@
 """ This is a reference implementation of a Matrix home server.
 """
 
-<<<<<<< HEAD
-__version__ = "0.33.0"
-=======
-__version__ = "0.33.1"
->>>>>>> af39afbd
+__version__ = "0.33.1"