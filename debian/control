Source: matrix-synapse
Maintainer: Andrew Shadura <andrewsh@debian.org>
Section: python
Priority: optional
Build-Depends:
 debhelper (>= 9),
 dh-python,
 dh-systemd (>= 1.5),
<<<<<<< HEAD
=======
 po-debconf,
>>>>>>> f7abe35c
 python (>= 2.6.6-3),
 python-bcrypt,
 python-blist,
 python-canonicaljson (>=1.0.0),
 python-daemonize,
 python-frozendict (>= 0.4),
 python-mock,
 python-msgpack (>=0.3.0),
 python-nacl (>= 0.3.0),
 python-openssl (>= 0.14),
 python-pil,
 python-pyasn1,
 python-pydenticon,
<<<<<<< HEAD
 python-pymacaroons,
=======
 python-pymacaroons-pynacl,
>>>>>>> f7abe35c
 python-pysaml2,
 python-service-identity (>= 1.0.0),
 python-setuptools (>= 0.6b3),
 python-signedjson (>= 1.0.0),
<<<<<<< HEAD
 python-twisted (>= 16.0.0),
 python-ujson,
 python-unpaddedbase64 (>= 1.0.1),
 python-yaml
Standards-Version: 3.9.6
=======
 python-syutil (>= 0.0.7),
 python-twisted (>= 16.0.0),
 python-unpaddedbase64 (>= 1.0.1),
 python-ujson,
 python-yaml,
Standards-Version: 3.9.8
>>>>>>> f7abe35c
X-Python-Version: >= 2.7

Package: matrix-synapse
Architecture: all
Depends:
<<<<<<< HEAD
 adduser,
 debconf,
 python-twisted (>= 16.0.0),
 ${misc:Depends},
 ${python:Depends}
Suggests:
 python-bleach (>= 1.4.2),
 python-jinja2 (>= 2.8)
Description: Matrix reference homeserver
 Synapse is the reference Python/Twisted Matrix homeserver implementation.
 .
 Synapse is intended to showcase the concept of Matrix, and to let users run
 their own homeserver and generally help bootstrap the ecosystem.
 .
 Matrix is an open standard for interoperable, decentralised, real-time
 communication over IP. It can be used to power Instant Messaging, VoIP/WebRTC
 signalling, Internet of Things communication or anywhere where's a need for
 a standard HTTP API for publishing and subscribing to data whilst tracking the
 conversation history.
 .
 In Matrix, every user runs one or more Matrix clients, which connect through
 to a Matrix homeserver. The homeserver stores all their personal chat history
 and user account information, much as a mail client connects through to an
 IMAP/SMTP server.
=======
 ${misc:Depends},
 ${python:Depends},
 adduser,
 debconf,
 lsb-base (>= 3.0-6),
 python-twisted (>= 16.0.0),
Suggests:
 python-bleach (>= 1.4.2),
 python-jinja2 (>= 2.8),
Description: Open federated Instant Messaging and VoIP server
 Matrix is an ambitious new ecosystem for open federated Instant
 Messaging and VoIP. Synapse is a reference Matrix server
 implementation.
 .
 Everything in Matrix happens in a room.  Rooms are distributed and do
 not exist on any single server.  Rooms can be located using
 convenience aliases like #matrix:matrix.org or #test:localhost:8448.
 .
 Matrix user IDs look like @matthew:matrix.org (although in the future
 you will normally refer to yourself and others using a 3PID: email
 address, phone number, etc rather than manipulating Matrix user IDs)
 .
 The overall architecture is:
 client <------> homeserver <=============> homeserver <------> client
                 https://a.org/_matrix      https://b.net/_matrix
>>>>>>> f7abe35c
<|MERGE_RESOLUTION|>--- conflicted
+++ resolved
@@ -6,10 +6,7 @@
  debhelper (>= 9),
  dh-python,
  dh-systemd (>= 1.5),
-<<<<<<< HEAD
-=======
  po-debconf,
->>>>>>> f7abe35c
  python (>= 2.6.6-3),
  python-bcrypt,
  python-blist,
@@ -23,35 +20,21 @@
  python-pil,
  python-pyasn1,
  python-pydenticon,
-<<<<<<< HEAD
  python-pymacaroons,
-=======
- python-pymacaroons-pynacl,
->>>>>>> f7abe35c
  python-pysaml2,
  python-service-identity (>= 1.0.0),
  python-setuptools (>= 0.6b3),
  python-signedjson (>= 1.0.0),
-<<<<<<< HEAD
  python-twisted (>= 16.0.0),
  python-ujson,
  python-unpaddedbase64 (>= 1.0.1),
  python-yaml
-Standards-Version: 3.9.6
-=======
- python-syutil (>= 0.0.7),
- python-twisted (>= 16.0.0),
- python-unpaddedbase64 (>= 1.0.1),
- python-ujson,
- python-yaml,
 Standards-Version: 3.9.8
->>>>>>> f7abe35c
 X-Python-Version: >= 2.7
 
 Package: matrix-synapse
 Architecture: all
 Depends:
-<<<<<<< HEAD
  adduser,
  debconf,
  python-twisted (>= 16.0.0),
@@ -75,31 +58,4 @@
  In Matrix, every user runs one or more Matrix clients, which connect through
  to a Matrix homeserver. The homeserver stores all their personal chat history
  and user account information, much as a mail client connects through to an
- IMAP/SMTP server.
-=======
- ${misc:Depends},
- ${python:Depends},
- adduser,
- debconf,
- lsb-base (>= 3.0-6),
- python-twisted (>= 16.0.0),
-Suggests:
- python-bleach (>= 1.4.2),
- python-jinja2 (>= 2.8),
-Description: Open federated Instant Messaging and VoIP server
- Matrix is an ambitious new ecosystem for open federated Instant
- Messaging and VoIP. Synapse is a reference Matrix server
- implementation.
- .
- Everything in Matrix happens in a room.  Rooms are distributed and do
- not exist on any single server.  Rooms can be located using
- convenience aliases like #matrix:matrix.org or #test:localhost:8448.
- .
- Matrix user IDs look like @matthew:matrix.org (although in the future
- you will normally refer to yourself and others using a 3PID: email
- address, phone number, etc rather than manipulating Matrix user IDs)
- .
- The overall architecture is:
- client <------> homeserver <=============> homeserver <------> client
-                 https://a.org/_matrix      https://b.net/_matrix
->>>>>>> f7abe35c
+ IMAP/SMTP server.